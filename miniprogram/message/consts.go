--- conflicted
+++ resolved
@@ -22,15 +22,9 @@
 	MsgTypeMiniProgramPage = "miniprogrampage"
 	// MsgTypeEvent 事件
 	MsgTypeEvent MsgType = "event"
-<<<<<<< HEAD
-	// DataTypeXML XML格式数据
-	DataTypeXML = "xml"
-	// DataTypeJSON JSON格式数据
-=======
 	// DataTypeXML XML 格式数据
 	DataTypeXML = "xml"
 	// DataTypeJSON JSON 格式数据
->>>>>>> 74795e86
 	DataTypeJSON = "json"
 )
 
