--- conflicted
+++ resolved
@@ -1,10 +1,7 @@
 language: go
 
 go:
-<<<<<<< HEAD
-=======
   - 1.11.x
->>>>>>> 6f77a6de
   - 1.10.x
   - 1.9.x
   - 1.8.x
